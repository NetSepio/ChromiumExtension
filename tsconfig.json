--- conflicted
+++ resolved
@@ -1,21 +1,4 @@
 {
-<<<<<<< HEAD
-	"extends": "./.svelte-kit/tsconfig.json",
-	"compilerOptions": {
-		"allowJs": true,
-		"checkJs": true,
-		"esModuleInterop": true,
-		"forceConsistentCasingInFileNames": true,
-		"resolveJsonModule": true,
-		"skipLibCheck": true,
-		"sourceMap": true,
-		"strict": true
-	}
-	// Path aliases are handled by https://kit.svelte.dev/docs/configuration#alias
-	//
-	// If you want to overwrite includes/excludes, make sure to copy over the relevant includes/excludes
-	// from the referenced tsconfig.json - TypeScript does not merge them in
-=======
   "compilerOptions": {
     "jsx": "react",
     "module": "es6",
@@ -32,5 +15,4 @@
     "src/app/App.tsx"
   ],
   "exclude": ["node_modules"]
->>>>>>> 56d1f4e5
 }